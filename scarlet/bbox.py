import numpy as np


class Box:
    """Bounding Box for an object

    A Bounding box describes the location of a data unit in the global/model coordinate
    system. It is used to identify spatial and channel overlap and to map from model
    to observed frames and back.

    The `BBox` code is agnostic about the meaning of the dimensions.
    We generally use this convention:

    - 2D shapes denote (Height, Width)
    - 3D shapes denote (Channels, Height, Width)

    Parameters
    ----------
    shape: tuple
        Size of the box
    origin: tuple
        Minimum corner coordinate of the box
    """

    def __init__(self, shape, origin=None):
        self._shape = tuple(shape)
        if origin is None:
            origin = (0,) * len(shape)
        assert len(origin) == len(shape)
        self.origin = tuple(origin)

    @staticmethod
    def from_bounds(*bounds):
        """Initialize a box from its bounds

        Parameters
        ----------
        bounds: tuple of (min,max) pairs
            Min/Max coordinate for every dimension

        Returns
        -------
        bbox: :class:`scarlet.bbox.Box`
            A new box bounded by the input bounds.
        """
        shape = [max(0, cmax - cmin) for cmin, cmax in bounds]
        origin = [cmin for cmin, cmax in bounds]
        return Box(shape, origin=origin)

    @staticmethod
    def from_data(X, min_value=0):
        """Define range of `X` above `min_value`

        Parameters
        ----------
        X: array-like
            Data to threshold
        min_value: float
            Minimum value of the result.

        Returns
        -------
        bbox: :class:`scarlet.bbox.Box`
            Bounding box for the thresholded `X`
        """
        sel = X > min_value
        if sel.any():
            nonzero = np.where(sel)
            bounds = []
            for dim in range(len(X.shape)):
                bounds.append((nonzero[dim].min(), nonzero[dim].max() + 1))
        else:
            bounds = [[0, 0]] * len(X.shape)
        return Box.from_bounds(*bounds)

    def contains(self, p):
        """Whether the box contains a given coordinate `p`
        """
        assert len(p) == self.D

        for d in range(self.D):
            if p[d] < self.origin[d] or p[d] >= self.origin[d] + self.shape[d]:
                return False
        return True

    def as_slices(self):
        return tuple([slice(o, o + s) for o, s in zip(self.origin, self.shape)])

    def extract_from(self, image, sub=None):
        """Extract sub-image described by this bbox from image

        Parameters
        ----------
        image: array
            Full image
        sub: array
            Extracted image

        Returns
        -------
        sub: array
        """
        imbox = Box(image.shape)

        if sub is None:
            sub = np.zeros(self.shape)

        im_slices, sub_slices = overlapped_slices(imbox, self)
        sub[sub_slices] = image[im_slices]
        return sub

    def insert_into(self, image, sub):
        """Insert `sub` into `image` according to this bbox

        Inverse operation to :func:`~scarlet.bbox.Box.extract_from`.

        Parameters
        ----------
        image: array
            Full image
        sub: array
            Extracted sub-image

        Returns
        -------
        image: array
        """
        imbox = Box(image.shape)

        im_slices, sub_slices = overlapped_slices(imbox, self)
        image[im_slices] = sub[sub_slices]
        return image

    @property
    def D(self):
        """Dimensionality of this BBox
        """
        return len(self.shape)

    @property
    def start(self):
        """Tuple of start coordinates
        """
        return self.origin

    @property
    def stop(self):
        """Tuple of stop coordinates
        """
        return tuple(o + s for o, s in zip(self.origin, self.shape))

    @property
    def shape(self):
        return self._shape

    @property
    def bounds(self):
        return tuple((o, o + s) for o, s in zip(self.origin, self.shape))

    def __or__(self, other):
        """Union of two bounding boxes

        Parameters
        ----------
        other: `Box`
            The other bounding box in the union

        Returns
        -------
        result: `Box`
            The smallest rectangular box that contains *both* boxes.
        """
        assert other.D == self.D
        bounds = []
        for d in range(self.D):
            bounds.append(
                (min(self.start[d], other.start[d]), max(self.stop[d], other.stop[d]))
            )
        return Box.from_bounds(*bounds)

    def __and__(self, other):
        """Intersection of two bounding boxes

        If there is no intersection between the two bounding
        boxes then an empty bounding box is returned.

        Parameters
        ----------
        other: `Box`
            The other bounding box in the intersection

        Returns
        -------
        result: `Box`
            The rectangular box that is in the overlap region
            of both boxes.
        """
        assert other.D == self.D
        bounds = []
        for d in range(self.D):
            bounds.append(
                (max(self.start[d], other.start[d]), min(self.stop[d], other.stop[d]))
            )
        return Box.from_bounds(*bounds)

<<<<<<< HEAD
    def __or__(self, other):
        """Union of two bounding boxes

        Parameters
        ----------
        other: `Box`
            The other bounding box in the intersection

        Returns
        -------
        result: `Box`
            The rectangular box that form the union region
            of both boxes.
        """
        assert other.D == self.D
        bounds = []
        for d in range(self.D):
            bounds.append(
                (min(self.start[d], other.start[d]), max(self.stop[d], other.stop[d]))
            )
        return Box.from_bounds(*bounds)

    def __getitem__(self, i):
        s_ = self.shape[i]
        o_ = self.origin[i]
        if not hasattr(s_, "__iter__"):
            s_ = (s_,)
            o_ = (o_,)
        return Box(s_, origin=o_)

=======
>>>>>>> 962be093
    def __repr__(self):
        result = "<Box shape={0}, origin={1}>"
        return result.format(self.shape, self.origin)

    def __iadd__(self, offset):
        if not hasattr(offset, "__iter__"):
            offset = (offset,) * self.D
        self.origin = tuple([a + o for a, o in zip(self.origin, offset)])
        return self

    def __add__(self, offset):
        return self.copy().__iadd__(offset)

    def __isub__(self, offset):
        if not hasattr(offset, "__iter__"):
            offset = (offset,) * self.D
        self.origin = tuple([a - o for a, o in zip(self.origin, offset)])
        return self

    def __sub__(self, offset):
        return self.copy().__isub__(offset)

    def __imatmul__(self, bbox):
        bounds = self.bounds + bbox.bounds
        self = Box.from_bounds(*bounds)
        return self

    def __matmul__(self, bbox):
        return self.copy().__imatmul__(bbox)

    def __copy__(self):
        return Box(self.shape, origin=self.origin)

    def copy(self):
        return self.__copy__()

    def __eq__(self, other):
        return self.shape == other.shape and self.origin == other.origin


def overlapped_slices(bbox1, bbox2):
    """Slices of bbox1 and bbox2 that overlap

    Parameters
    ----------
    bbox1: `~scarlet.bbox.Box`
    bbox2: `~scarlet.bbox.Box`

    Returns
    -------
    slices: tuple of slices
        The slice of an array bounded by `bbox1` and
        the slice of an array bounded by `bbox` in the
        overlapping region.
    """
    overlap = bbox1 & bbox2
    _bbox1 = overlap - bbox1.origin
    _bbox2 = overlap - bbox2.origin
    slices = (
        _bbox1.as_slices(),
        _bbox2.as_slices(),
    )
    return slices<|MERGE_RESOLUTION|>--- conflicted
+++ resolved
@@ -203,29 +203,6 @@
             )
         return Box.from_bounds(*bounds)
 
-<<<<<<< HEAD
-    def __or__(self, other):
-        """Union of two bounding boxes
-
-        Parameters
-        ----------
-        other: `Box`
-            The other bounding box in the intersection
-
-        Returns
-        -------
-        result: `Box`
-            The rectangular box that form the union region
-            of both boxes.
-        """
-        assert other.D == self.D
-        bounds = []
-        for d in range(self.D):
-            bounds.append(
-                (min(self.start[d], other.start[d]), max(self.stop[d], other.stop[d]))
-            )
-        return Box.from_bounds(*bounds)
-
     def __getitem__(self, i):
         s_ = self.shape[i]
         o_ = self.origin[i]
@@ -234,8 +211,6 @@
             o_ = (o_,)
         return Box(s_, origin=o_)
 
-=======
->>>>>>> 962be093
     def __repr__(self):
         result = "<Box shape={0}, origin={1}>"
         return result.format(self.shape, self.origin)
